#!/usr/bin/env python3
# -*- coding: utf-8 -*-

"""
Основная программа управления беспилотным автомобилем.
Осуществляет движение по коридору на основе данных с датчиков VL53L5CX.
Добавлено сглаживание данных датчиков.
"""

import mmap
import os
import time
import struct
import signal
import sys
import numpy as np
from typing import Dict, Optional, List, Tuple
import board
from adafruit_bitbangio import I2C
import adafruit_tcs34725

# Подавление предупреждений от RPi.GPIO, если он недоступен (например, при разработке на ПК)
try:
    import RPi.GPIO as GPIO
    import posix_ipc
    ON_RASPBERRY = True
except (ImportError, ModuleNotFoundError):
    print("WARNING: RPi.GPIO or posix_ipc not found. Running in simulation mode.")
    ON_RASPBERRY = False

# --- КОНСТАНТЫ И НАСТРОЙКИ ---

# Пины GPIO
SERVO_PIN = 18
MOTOR_PIN = 6

# Параметры ШИМ (PWM)
PWM_FREQUENCY = 5000  # Гц, стандарт для сервоприводов
PWM_FREQUENCY_SERVO = 50
MOTOR_START_DC = 60  # Начальный газ для старта (в процентах)
MOTOR_DRIVE_DC = 30  # Рабочий газ (в процентах)
MOTOR_STOP_DC = 0    # Газ при остановке

# Параметры сервопривода
SERVO_MIN_ANGLE = 70  # Минимальный угол поворота
SERVO_MAX_ANGLE = 145  # Максимальный угол поворота
SERVO_CENTER_ANGLE = 105  # Центральное положение

# Имена сегментов разделяемой памяти
LEFT_SENSOR_SHM = "vl53l5cx_left"
RIGHT_SENSOR_SHM = "vl53l5cx_right"

# Коэффициенты для 4 ПИД-регуляторов (Kp, Ki, Kd)
PID_COEFFS: List[Tuple[float, float, float]] = [
    (0.002, 0.008, 0.001),  # E0: внешние лучи
    (0.003, 0.008, 0.001),  # E1 0.06 0 0.01
    (0.002, 0.008, 0.002),  # E2 0.1 0.003 0.015
    (0.001, 0.008, 0.002),  # E3: внутренние лучи 0.08
]

# Коэффициент масштабирования для рулевого управления
STEERING_SCALING_FACTOR = 0.15

# --- КЛАСС ПИД-РЕГУЛЯТОРА ---

class PIDController:
    """Простой ПИД-регулятор."""

    def __init__(self, Kp, Ki, Kd):
        self.Kp = Kp
        self.Ki = Ki
        self.Kd = Kd
        self.reset()

    def reset(self):
        self.prev_error = 0.0
        self.integral = 0.0
        self.last_time = time.time()

    def compute(self, setpoint: float, current_value: float) -> float:
        """Рассчитывает управляющее воздействие."""
        error = setpoint - current_value
        current_time = time.time()
        dt = current_time - self.last_time

        if dt <= 1e-9:
            return 0.0

        P = self.Kp * error
        self.integral += error * dt
        I = self.Ki * self.integral
        derivative = (error - self.prev_error) / dt
        D = self.Kd * derivative

        self.prev_error = error
        self.last_time = current_time

        return P + I + D

# --- КЛАССЫ ДЛЯ ЧТЕНИЯ ДАННЫХ ИЗ SHARED MEMORY ---

class SensorData:
    """Структура для хранения данных с датчика."""

    def __init__(self, data: bytes):
        header = struct.unpack("<IBBBB", data[:8])
        self.timestamp = header[0]
        self.sensor_type = header[1]
        self.resolution = header[2]
        self.data_format = header[3]

        if self.data_format != 0:
            matrix_size = self.resolution
            distances = struct.unpack(f"<{matrix_size}H", data[8:8+matrix_size*2])
            statuses = struct.unpack(f"<{matrix_size}B", data[8+64*2:8+64*2+matrix_size])
            self.distances = list(distances)
            self.statuses = list(statuses)
        else:
            self.distances = []
            self.statuses = []

class SensorReader:
    """Класс для чтения данных датчиков из shared memory."""

    def __init__(self):
        self.shm_handles: Dict[str, tuple] = {}
        if not ON_RASPBERRY:
            return

    def open_shared_memory(self, shm_name: str) -> Optional[tuple]:
        try:
            fd = os.open(f"/dev/shm/{shm_name}", os.O_RDONLY)
            stat = os.fstat(fd)
            size = stat.st_size
            mmap_obj = mmap.mmap(fd, size, mmap.MAP_SHARED, mmap.PROT_READ)
            sem = posix_ipc.Semaphore(f"/sem_{shm_name}")
            return (fd, mmap_obj, sem)
        except Exception:
            return None

    def read_sensor_data(self, shm_name: str) -> Optional[SensorData]:
        if not ON_RASPBERRY:
            return None

        if shm_name not in self.shm_handles:
            handle = self.open_shared_memory(shm_name)
            if handle is None:
                return None
            self.shm_handles[shm_name] = handle

        _, mmap_obj, sem = self.shm_handles[shm_name]

        try:
            sem.acquire(timeout=0.1)
            mmap_obj.seek(0)
            header_data = mmap_obj.read(8)
            if len(header_data) < 8:
                return None

            header = struct.unpack("<IBBBB", header_data)
            resolution = header[2]
            data_format = header[3]

            if data_format == 0:
                data_size = 16
            else:
                data_size = 8 + 64 * 2 + 64
                if resolution == 0:
                    return None

            mmap_obj.seek(0)
            data = mmap_obj.read(data_size)

            if len(data) == data_size:
                return SensorData(data)
            return None
        except Exception:
            return None
        finally:
            sem.release()

    def cleanup(self):
        for shm_name in list(self.shm_handles.keys()):
            fd, mmap_obj, sem = self.shm_handles[shm_name]
            mmap_obj.close()
            os.close(fd)
            sem.close()
            del self.shm_handles[shm_name]

# --- ОСНОВНОЙ КЛАСС УПРАВЛЕНИЯ ---

class CarController:
    """Класс, инкапсулирующий логику управления автомобилем."""

    def __init__(self):
        self.running = True
        self.sensor_reader = SensorReader()
        self.pids = [PIDController(*coeffs) for coeffs in PID_COEFFS]
        self.start_time = None
        self.end_time = None
        # Буферы для сглаживания данных
        self.buffer_size = 3
        self.left_buffers = [[] for _ in range(4)]
        self.right_buffers = [[] for _ in range(4)]

<<<<<<< HEAD
        
=======
>>>>>>> fce0ae39
        # --- Инициализация датчика цвета ---
        self.i2c = I2C(board.D9, board.D10)
        self.color_sensor = adafruit_tcs34725.TCS34725(self.i2c)
        self.lux_buffer = []
<<<<<<< HEAD
        self.lux_buffer_size = 2
=======
        self.lux_buffer_size = 5
>>>>>>> fce0ae39
        self.lux_floor = None
        self.lux_banner = None
        self.lux_line = None
        self.line_state = 'normal'  # normal, slow_for_stop, stop_on_line
        self.line_detected_times = []
        self.last_line_time = 0
        self.line_detected = False
        self.line_timer = None
<<<<<<< HEAD
        self.stop_speed = 1  # скорость для "остановка на линии"
=======
        self.stop_speed = 10  # скорость для "остановка на линии"
>>>>>>> fce0ae39
        self.line_stop_timeout = 1.0  # сколько ждать широкой линии после двух тонких
        if ON_RASPBERRY:
            self._setup_gpio()

    def _setup_gpio(self):
        """Настройка GPIO пинов и ШИМ."""
        GPIO.setmode(GPIO.BCM)
        GPIO.setup(SERVO_PIN, GPIO.OUT)
        GPIO.setup(MOTOR_PIN, GPIO.OUT)

        self.pwm_servo = GPIO.PWM(SERVO_PIN, PWM_FREQUENCY_SERVO)
        self.pwm_motor = GPIO.PWM(MOTOR_PIN, PWM_FREQUENCY)

        self.pwm_servo.start(0)
        self.pwm_motor.start(0)

    def _set_servo_angle(self, angle: float):
        """Устанавливает угол поворота сервопривода."""
        duty = angle / 18 + 2
        self.pwm_servo.ChangeDutyCycle(duty)

    def _set_motor_speed(self, duty_cycle: float):
        """Устанавливает скорость мотора."""
        self.pwm_motor.ChangeDutyCycle(duty_cycle)

    def _smooth_sensor_data(self, values, statuses, buffers):
        """Сглаживание данных датчиков."""
        smoothed = []
        for i in range(4):
            if statuses[i] == 255:
                current_value = 5500
                add_to_buffer = True
            else:
                current_value = values[i]
                add_to_buffer = True
            
            if add_to_buffer:
                buffers[i].append(current_value)
                if len(buffers[i]) > self.buffer_size:
                    buffers[i].pop(0)
            
            if buffers[i]:
                smoothed_value = np.median(buffers[i])
            else:
                smoothed_value = current_value
            
            smoothed.append(smoothed_value)
        
        return smoothed

    def signal_handler(self, signum, frame):
        """Обработчик сигналов для корректного завершения."""
        print(f"\nSignal {signum} received, stopping...")
        self.end_time = time.time()
        print("time: ",self.end_time - self.start_time)
        self.running = False

    def cleanup(self):
        """Очистка ресурсов."""
        print("Cleaning up resources...")
        if ON_RASPBERRY:
            self._set_motor_speed(MOTOR_STOP_DC)
            self._set_servo_angle(SERVO_CENTER_ANGLE)
            time.sleep(0.25)
            self.pwm_servo.stop()
            self.pwm_motor.stop()
            GPIO.cleanup()
            termios.tcsetattr(sys.stdin, termios.TCSADRAIN, self.old_settings)
        self.sensor_reader.cleanup()
        print("Cleanup complete. Exiting.")

    def run(self):
        """Основной цикл управления."""
        signal.signal(signal.SIGINT, self.signal_handler)
        signal.signal(signal.SIGTERM, self.signal_handler)

        self.start_time = time.time()
        print("Starting car controller...")
        if ON_RASPBERRY:
            tty.setcbreak(sys.stdin.fileno())
            self._set_servo_angle(SERVO_CENTER_ANGLE)
            print("Servo centered. Starting motor sequence...")
            self._set_motor_speed(MOTOR_START_DC)
            time.sleep(0.5)
            self._set_motor_speed(self.current_speed)
            print(f"Motor running at {self.current_speed}% duty cycle.")

        print("Corridor following started. Press Ctrl+C to stop.")

        while self.running:
            # Обработка клавиши 's'
            key = self._get_key()
            if key == 's':
                self.current_speed = max(0, self.current_speed - SPEED_STEP)
                if ON_RASPBERRY:
                    self._set_motor_speed(self.current_speed)
                print(f"\nSpeed decreased to {self.current_speed}%")
            elif key == '\x03':  # Ctrl+C
                raise KeyboardInterrupt

            # Чтение данных с датчиков
            left_data = self.sensor_reader.read_sensor_data(LEFT_SENSOR_SHM)
            right_data = self.sensor_reader.read_sensor_data(RIGHT_SENSOR_SHM)

            if (not left_data or not right_data or 
                not left_data.distances or not right_data.distances):
                print("Waiting for sensor data...", end="\r")
                time.sleep(0.05)
                continue

            # Извлекаем 2-ю строку (индекс 1) из матрицы 4x4
            left_row_orig = left_data.distances[4:8]
            right_row_orig = right_data.distances[4:8]
            left_status_row = left_data.statuses[4:8]
            right_status_row = right_data.statuses[4:8]

            # Сглаживание данных
            left_row = self._smooth_sensor_data(
                left_row_orig, left_status_row, self.left_buffers
            )
            right_row = self._smooth_sensor_data(
                right_row_orig, right_status_row, self.right_buffers
            )

            print(f"LEFT orig: {left_row_orig} smoothed: {left_row}")
            print(f"RIGHT orig: {right_row_orig} smoothed: {right_row}")

            total_correction = 0.0
            for i in range(4):
                dist_left = left_row[i]
                dist_right = right_row[3 - i]
                error = dist_left - dist_right
                correction = self.pids[i].compute(setpoint=0, current_value=error)
                total_correction += correction

            steer_adjustment = total_correction * STEERING_SCALING_FACTOR
            target_angle = SERVO_CENTER_ANGLE + steer_adjustment
            clamped_angle = max(SERVO_MIN_ANGLE, min(SERVO_MAX_ANGLE, target_angle))

            angle_deviation = abs(clamped_angle - SERVO_CENTER_ANGLE)
            if angle_deviation <= 8:
                motor_speed = MOTOR_DRIVE_DC
            else:
                max_deviation = max(
                    abs(SERVO_MAX_ANGLE - SERVO_CENTER_ANGLE),
                    abs(SERVO_MIN_ANGLE - SERVO_CENTER_ANGLE),
                )
                min_speed = MOTOR_DRIVE_DC / 1.5
                scale = min(1.0, (angle_deviation - 8) / (max_deviation - 8))
                motor_speed = MOTOR_DRIVE_DC - (MOTOR_DRIVE_DC - min_speed) * scale

            if ON_RASPBERRY:
                self._set_servo_angle(clamped_angle)
                self._set_motor_speed(motor_speed)

            print(f"Angle: {clamped_angle:.1f}° | Speed: {motor_speed:.1f}%")

            # --- Чтение и фильтрация lux с tcs34725 ---
            try:
                lux = self.color_sensor.lux
            except Exception as e:
                lux = 0
            self.lux_buffer.append(lux)
            if len(self.lux_buffer) > self.lux_buffer_size:
                self.lux_buffer.pop(0)
            lux_filt = sum(self.lux_buffer) / len(self.lux_buffer)
            print(f"[TCS] lux={lux:.1f} filt={lux_filt:.1f}")

            # --- Калибровка ---
            if self.lux_floor is None and lux_filt < 400:
                self.lux_floor = lux_filt
                print(f"[TCS] Калибровка: пол, lux={lux_filt:.1f}")
            if self.lux_banner is None and lux_filt > 450:
                self.lux_banner = lux_filt
                print(f"[TCS] Калибровка: баннер, lux={lux_filt:.1f}")
            if self.lux_line is None and lux_filt < 150:
                self.lux_line = lux_filt
                print(f"[TCS] Калибровка: линия, lux={lux_filt:.1f}")

            # --- Детекция линии ---
            now = time.time()
            is_line = False
            if self.lux_banner and lux_filt < self.lux_banner * 0.4:
                is_line = True
            # --- Логика для тонких и широкой линии ---
            if self.line_state == 'normal':
                if is_line and not self.line_detected:
                    self.line_detected = True
                    self.line_detected_times.append(now)
                    print(f"[TCS] Обнаружена линия! lux={lux_filt:.1f}")
                    # Очищаем старые срабатывания
                    self.line_detected_times = [t for t in self.line_detected_times if now - t < 1.0]
                    if len(self.line_detected_times) == 2:
                        print("[TCS] Две тонкие линии подряд: переходим в режим остановки на линии!")
                        self.line_state = 'slow_for_stop'
                        self.line_stop_start = now
                if not is_line:
                    self.line_detected = False
            elif self.line_state == 'slow_for_stop':
                # Снижаем скорость
                self._drive_dc = self.stop_speed
                if is_line:
                    if self.line_timer is None:
                        self.line_timer = now
                    elif now - self.line_timer > 0.15:
                        print("[TCS] Широкая линия: ОСТАНОВКА!")
                        self.line_state = 'stop_on_line'
                        self._drive_dc = 0
                else:
                    self.line_timer = None
                # Если долго не встретили широкую линию — возвращаемся в normal
                if now - self.line_stop_start > self.line_stop_timeout:
                    print("[TCS] Время ожидания широкой линии истекло, возвращаемся в normal")
                    self.line_state = 'normal'
                    self._drive_dc = MOTOR_DRIVE_DC
                    self.line_detected_times = []
            elif self.line_state == 'stop_on_line':
                self._drive_dc = 0

            time.sleep(0.02)

            # --- Чтение и фильтрация lux с tcs34725 ---
            try:
                lux = self.color_sensor.lux
            except Exception as e:
                lux = 0
            self.lux_buffer.append(lux)
            if len(self.lux_buffer) > self.lux_buffer_size:
                self.lux_buffer.pop(0)
            lux_filt = sum(self.lux_buffer) / len(self.lux_buffer)
            print(f"[TCS] lux={lux:.1f} filt={lux_filt:.1f}")

            # --- Калибровка ---
            if self.lux_floor is None and lux_filt < 400:
                self.lux_floor = lux_filt
                print(f"[TCS] Калибровка: пол, lux={lux_filt:.1f}")
            if self.lux_banner is None and lux_filt > 450:
                self.lux_banner = lux_filt
                print(f"[TCS] Калибровка: баннер, lux={lux_filt:.1f}")
            if self.lux_line is None and lux_filt < 150:
                self.lux_line = lux_filt
                print(f"[TCS] Калибровка: линия, lux={lux_filt:.1f}")

            # --- Детекция линии ---
            now = time.time()
            is_line = False
            if self.lux_banner and lux_filt < self.lux_banner * 0.4:
                is_line = True
            # --- Логика для тонких и широкой линии ---
            if self.line_state == 'normal':
                if is_line and not self.line_detected:
                    self.line_detected = True
                    self.line_detected_times.append(now)
                    print(f"[TCS] Обнаружена линия! lux={lux_filt:.1f}")
                    # Очищаем старые срабатывания
                    self.line_detected_times = [t for t in self.line_detected_times if now - t < 1.0]
                    if len(self.line_detected_times) == 2:
                        print("[TCS] Две тонкие линии подряд: переходим в режим остановки на линии!")
                        self.line_state = 'slow_for_stop'
                        self.line_stop_start = now
                if not is_line:
                    self.line_detected = False
            elif self.line_state == 'slow_for_stop':
                # Снижаем скорость
                self._drive_dc = self.stop_speed
                if is_line:
                    if self.line_timer is None:
                        self.line_timer = now
                    elif now - self.line_timer > 0.15:
                        print("[TCS] Широкая линия: ОСТАНОВКА!")
                        self.line_state = 'stop_on_line'
                        self._drive_dc = 0
                else:
                    self.line_timer = None
                # Если долго не встретили широкую линию — возвращаемся в normal
                if now - self.line_stop_start > self.line_stop_timeout:
                    print("[TCS] Время ожидания широкой линии истекло, возвращаемся в normal")
                    self.line_state = 'normal'
                    self._drive_dc = MOTOR_DRIVE_DC
                    self.line_detected_times = []
            elif self.line_state == 'stop_on_line':
                self._drive_dc = 0

def main():
    """Главная функция."""
    controller = CarController()
    try:
        controller.run()
    except KeyboardInterrupt:

        print("\nKeyboardInterrupt caught.")
    finally:
        controller.cleanup()

if __name__ == "__main__":
    main()<|MERGE_RESOLUTION|>--- conflicted
+++ resolved
@@ -203,19 +203,11 @@
         self.left_buffers = [[] for _ in range(4)]
         self.right_buffers = [[] for _ in range(4)]
 
-<<<<<<< HEAD
-        
-=======
->>>>>>> fce0ae39
         # --- Инициализация датчика цвета ---
         self.i2c = I2C(board.D9, board.D10)
         self.color_sensor = adafruit_tcs34725.TCS34725(self.i2c)
         self.lux_buffer = []
-<<<<<<< HEAD
-        self.lux_buffer_size = 2
-=======
         self.lux_buffer_size = 5
->>>>>>> fce0ae39
         self.lux_floor = None
         self.lux_banner = None
         self.lux_line = None
@@ -224,11 +216,7 @@
         self.last_line_time = 0
         self.line_detected = False
         self.line_timer = None
-<<<<<<< HEAD
-        self.stop_speed = 1  # скорость для "остановка на линии"
-=======
         self.stop_speed = 10  # скорость для "остановка на линии"
->>>>>>> fce0ae39
         self.line_stop_timeout = 1.0  # сколько ждать широкой линии после двух тонких
         if ON_RASPBERRY:
             self._setup_gpio()
